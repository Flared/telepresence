--- conflicted
+++ resolved
@@ -215,11 +215,7 @@
                 # Apparently a problem on OpenShift
                 pass
         if pod_ips:
-<<<<<<< HEAD
-            cidrs.extend(covering_cidr(pod_ips))
-=======
             cidrs.update(covering_cidr(pod_ips))
->>>>>>> a6cd1da7
 
     return list(cidrs)
 
